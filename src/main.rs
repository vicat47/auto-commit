use clap::Parser;
use clap_verbosity_flag::{InfoLevel, Verbosity};
use log::{error, info};
use question::{Answer, Question};
use std::{
    io::Write,
    process::{Command, Stdio},
    str,
};

use rand::seq::SliceRandom;
use spinners::{Spinner, Spinners};

#[derive(Parser)]
#[command(version)]
#[command(name = "Auto Commit")]
#[command(author = "Miguel Piedrafita <soy@miguelpiedrafita.com>")]
#[command(about = "Automagically generate commit messages.", long_about = None)]
struct Cli {
    #[clap(flatten)]
    verbose: Verbosity<InfoLevel>,

    #[arg(
        long = "dry-run",
        help = "Output the generated message, but don't create a commit."
    )]
    dry_run: bool,

    #[arg(
        short,
        long,
        help = "Edit the generated commit message before committing."
    )]
    review: bool,

    #[arg(short, long, help = "Don't ask for confirmation before committing.")]
    force: bool,
}

#[tokio::main]
async fn main() -> Result<(), ()> {
    let cli = Cli::parse();
    env_logger::Builder::new()
        .filter_level(cli.verbose.log_level_filter())
        .init();

    let api_token = std::env::var("OPENAI_API_KEY").unwrap_or_else(|_| {
        error!("Please set the OPENAI_API_KEY environment variable.");
        std::process::exit(1);
    });

    let git_staged_cmd = Command::new("git")
        .arg("diff")
        .arg("--staged")
        .output()
        .expect("Couldn't find diff.")
        .stdout;

    let git_staged_cmd = str::from_utf8(&git_staged_cmd).unwrap();

    if git_staged_cmd.len() == 0 {
        error!("There are no staged files to commit.\nTry running `git add` to stage some files.");
    }

    let is_repo = Command::new("git")
        .arg("rev-parse")
        .arg("--is-inside-work-tree")
        .output()
        .expect("Failed to check if this is a git repository.")
        .stdout;

    if str::from_utf8(&is_repo).unwrap().trim() != "true" {
        error!("It looks like you are not in a git repository.\nPlease run this command from the root of a git repository, or initialize one using `git init`.");
        std::process::exit(1);
    }

    let client = openai_api::Client::new(&api_token);

    let output = Command::new("git")
        .arg("diff")
        .arg("HEAD")
        .output()
        .expect("Couldn't find diff.")
        .stdout;
    let output = str::from_utf8(&output).unwrap();

    if !cli.dry_run {
        info!("Loading Data...");
    }

    let prompt_args = openai_api::api::CompletionArgs::builder()
        .prompt(format!(
            "git diff HEAD\\^!\n{}\n\n# Write a commit message describing the changes and the reasoning behind them\ngit commit -F- <<EOF",
            output
        ))
        .engine("code-davinci-002")
        .temperature(0.0)
        .max_tokens(2000)
        .stop(vec!["EOF".into()]);

    let sp: Option<Spinner> = if !cli.dry_run && cli.verbose.is_silent() {
        let vs = [
            Spinners::Earth,
            Spinners::Aesthetic,
            Spinners::Hearts,
            Spinners::BoxBounce,
            Spinners::BoxBounce2,
            Spinners::BouncingBar,
            Spinners::Christmas,
            Spinners::Clock,
            Spinners::FingerDance,
            Spinners::FistBump,
            Spinners::Flip,
            Spinners::Layer,
            Spinners::Line,
            Spinners::Material,
            Spinners::Mindblown,
            Spinners::Monkey,
            Spinners::Noise,
            Spinners::Point,
            Spinners::Pong,
            Spinners::Runner,
            Spinners::SoccerHeader,
            Spinners::Speaker,
            Spinners::SquareCorners,
            Spinners::Triangle,
        ];

        let spinner = vs.choose(&mut rand::thread_rng()).unwrap().clone();

        Some(Spinner::new(spinner, "Analyzing Codebase...".into()))
    } else {
        None
    };

    let completion = client
        .complete_prompt(prompt_args.build().unwrap())
        .await
        .expect("Couldn't complete prompt.");

    if sp.is_some() {
        sp.unwrap().stop_with_message("Finished Analyzing!".into());
    }

    let commit_msg = completion.choices[0].text.to_owned();

    if cli.dry_run {
        info!("{}", commit_msg);
        return Ok(());
    } else {
        info!(
            "Proposed Commit:\n------------------------------\n{}\n------------------------------",
            commit_msg
        );

        if !cli.force {
            let answer = Question::new("Do you want to continue? (Y/n)")
                .yes_no()
                .until_acceptable()
                .default(Answer::YES)
                .ask()
                .expect("Couldn't ask question.");

            if answer == Answer::NO {
                error!("Commit aborted by user.");
                std::process::exit(1);
            }
            info!("Committing Message...");
        }
    }

    let mut ps_commit = Command::new("git")
        .arg("commit")
        .args(if cli.review { vec!["-e"] } else { vec![] })
        .arg("-F")
        .arg("-")
        .stdin(Stdio::piped())
        .spawn()
        .unwrap();

    let mut stdin = ps_commit.stdin.take().expect("Failed to open stdin");
    std::thread::spawn(move || {
        stdin
            .write_all(commit_msg.as_bytes())
            .expect("Failed to write to stdin");
    });

    let commit_output = ps_commit
        .wait_with_output()
        .expect("There was an error when creating the commit.");

<<<<<<< HEAD
    if cli.review {
        commit_output = Command::new("git")
            .arg("commit")
            .arg("--amend")
            .spawn()
            .expect("Failed to open editor.")
            .wait_with_output()
            .expect("Failed to edit commit.");
    }

    info!("{}", str::from_utf8(&commit_output.stdout).unwrap());
=======
    println!("{}", str::from_utf8(&commit_output.stdout).unwrap());
>>>>>>> 549991e5

    Ok(())
}<|MERGE_RESOLUTION|>--- conflicted
+++ resolved
@@ -189,21 +189,7 @@
         .wait_with_output()
         .expect("There was an error when creating the commit.");
 
-<<<<<<< HEAD
-    if cli.review {
-        commit_output = Command::new("git")
-            .arg("commit")
-            .arg("--amend")
-            .spawn()
-            .expect("Failed to open editor.")
-            .wait_with_output()
-            .expect("Failed to edit commit.");
-    }
-
     info!("{}", str::from_utf8(&commit_output.stdout).unwrap());
-=======
-    println!("{}", str::from_utf8(&commit_output.stdout).unwrap());
->>>>>>> 549991e5
 
     Ok(())
 }